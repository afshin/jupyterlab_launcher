--- conflicted
+++ resolved
@@ -1,5 +1,5 @@
 # coding: utf-8
-"""JupyterLab Server handlers."""
+"""JupyterLab Server handlers"""
 
 # Copyright (c) Jupyter Development Team.
 # Distributed under the terms of the Modified BSD License.
@@ -11,16 +11,8 @@
 from tornado import template, web
 from traitlets import Bool, HasTraits, Unicode, default
 
-<<<<<<< HEAD
-from traitlets import HasTraits, Bool, Unicode, default, List
-
 from jupyter_server.extension.handler import ExtensionHandlerMixin, ExtensionHandlerJinjaMixin
 
-from .server import JupyterHandler, FileFindHandler, url_path_join as ujoin
-from .workspaces_handler import WorkspacesHandler
-from .settings_handler import SettingsHandler
-=======
->>>>>>> e4afa81c
 from .listings_handler import ListingsHandler, fetch_listings
 from .server import FileFindHandler, JupyterHandler
 from .server import url_path_join as ujoin
@@ -86,7 +78,7 @@
         base_url = self.settings.get('base_url')
 
         page_config.setdefault('terminalsAvailable', terminals)
-        page_config.setdefault('ignorePlugins', [])
+        page_config.setdefault('ignorePlugins', []) 
         page_config.setdefault('serverRoot', server_root)
         page_config['store_id'] = self.application.store_id
         self.application.store_id += 1
@@ -106,7 +98,7 @@
             page_config['mode'] = 'multiple-document'
         page_config['workspace'] = workspace
         page_config['treePath'] = tree_path
-
+        
         # Put all our config in page_config
         for name in config.trait_names():
             page_config[_camelCase(name)] = getattr(app, name)
@@ -147,7 +139,6 @@
 
     app_url = Unicode('/lab', help='The url path for the application.')
 
-
     app_settings_dir = Unicode('', help='The application settings directory.')
 
     templates_dir = Unicode('', help='The application templates directory.')
@@ -188,7 +179,7 @@
                                'for themes.'))
 
     translations_api_url = Unicode(help='The url path of the translations handler.')
-
+ 
     cache_files = Bool(True,
                        help=('Whether to cache files on the server. '
                              'This should be `True` except in dev mode.'))
@@ -201,6 +192,10 @@
     def _default_static_url(self):
         return ujoin('static/', self.app_namespace)
 
+    @default('workspaces_url')
+    def _default_workspaces_url(self):
+        return ujoin(self.app_url, 'workspaces/')
+
     @default('workspaces_api_url')
     def _default_workspaces_api_url(self):
         return ujoin(self.app_url, 'api', 'workspaces/')
@@ -220,6 +215,10 @@
     @default('translations_api_url')
     def _default_translations_api_url(self):
         return ujoin(self.app_url, 'api', 'translations/')
+
+    @default('tree_url')
+    def _default_tree_url(self):
+        return ujoin(self.app_url, 'tree/')
 
 
 class NotFoundHandler(LabHandler):
@@ -255,20 +254,11 @@
         setattr(app, name, value)
 
     # Set up the main page handler and tree handler.
-<<<<<<< HEAD
-    lab_path = app.app_url
-    tree_path = ujoin(app.tree_url, r'.+')
+    # TODO(ECH) Does this break https://github.com/jupyterlab/jupyterlab_server/commit/8ee6a45512d0b52934e2e68ea20feee1d9e18654#diff-ca89d3839f112d41f8c770b568fa9937R253
+    lab_path = ujoin(app.app_url, MASTER_URL_PATTERN)    
     handlers.extend([
         (lab_path, LabHandler),
-        (tree_path, LabHandler)
     ])
-=======
-    base_url = web_app.settings['base_url']
-    lab_path = ujoin(base_url, MASTER_URL_PATTERN)
-    handlers = [
-        (lab_path, LabHandler, {'lab_config': config})
-    ]
->>>>>>> e4afa81c
 
     # Cache all or none of the files depending on the `cache_files` setting.
     no_cache_paths = [] if app.cache_files else ['/']
@@ -290,21 +280,10 @@
         handlers.append((setting_path, SettingsHandler, settings_config))
 
     # Handle saved workspaces.
-<<<<<<< HEAD
     if app.workspaces_dir:
-        # Handle JupyterLab client URLs that include workspaces.
-        workspaces_path = ujoin(app.workspaces_url, r'.+')
-        handlers.append((workspaces_path, LabHandler))
 
         workspaces_config = {
-            'workspaces_url': app.workspaces_url,
             'path': app.workspaces_dir
-=======
-    if config.workspaces_dir:
-
-        workspaces_config = {
-            'path': config.workspaces_dir
->>>>>>> e4afa81c
         }
 
         # Handle requests for the list of workspaces. Make slash optional.
@@ -318,12 +297,8 @@
             workspace_api_path, WorkspacesHandler, workspaces_config))
 
     # Handle local listings.
-<<<<<<< HEAD
 
     settings_config = app.settings.get('config', {}).get('LabServerApp', {})
-=======
-    settings_config = web_app.settings.get('config', {}).get('LabServerApp', {})
->>>>>>> e4afa81c
     blacklist_uris = settings_config.get('blacklist_uris', '')
     whitelist_uris = settings_config.get('whitelist_uris', '')
 
